name: Build and Push OpenTelemetry Collector

on:
  push:
    branches: 
      - main
    paths:
      - 'build-otel-multiarch.sh'
      - 'manifest-contrib-133.yaml'
      - 'Dockerfile'
      - 'config.yaml'
  workflow_dispatch:

env:
  ARTIFACTORY_URL: https://cgx.jfrog.io/artifactory/

jobs:
  build-and-push:
    runs-on: ubuntu-latest
    
    steps:
      - name: Checkout
        uses: actions/checkout@v4
      
      - name: Set up Go
        uses: actions/setup-go@v4
        with:
          go-version: '1.21'
      
      - name: Set up Docker Buildx
        uses: docker/setup-buildx-action@v3
      
      - name: Setup JFrog CLI
        uses: jfrog/setup-jfrog-cli@v2.1.0
        with:
          version: 2.12.1
      
      - name: Configure JFrog Docker Registry
        run: |
<<<<<<< HEAD
          docker login cgx.jfrog.io --username ${{ secrets.JFROG_USER }} --password ${{ secrets.JFROG_PASSWORD }}
      
=======
          echo "${{ secrets.JFROG_PASSWORD }}" | docker login cgx.jfrog.io --username ${{ secrets.JFROG_USER }} --password-stdin
 
>>>>>>> 9f48c681
      - name: Build and push OpenTelemetry Collector
        run: |
          ./build-otel-multiarch.sh -m manifest-contrib-133.yaml --push -r cgx.jfrog.io/coralogix-docker-images -t 0.133.0
      
      - name: Output image details
        run: |
          echo "Docker image pushed successfully:"
          echo "Registry: cgx.jfrog.io/coralogix-docker-images"
          echo "Image: opentelemetry-collector-contrib:0.133.0"
          echo "Platforms: linux/amd64,linux/arm64"<|MERGE_RESOLUTION|>--- conflicted
+++ resolved
@@ -2,7 +2,7 @@
 
 on:
   push:
-    branches: 
+    branches:
       - main
     paths:
       - 'build-otel-multiarch.sh'
@@ -37,13 +37,8 @@
       
       - name: Configure JFrog Docker Registry
         run: |
-<<<<<<< HEAD
-          docker login cgx.jfrog.io --username ${{ secrets.JFROG_USER }} --password ${{ secrets.JFROG_PASSWORD }}
-      
-=======
           echo "${{ secrets.JFROG_PASSWORD }}" | docker login cgx.jfrog.io --username ${{ secrets.JFROG_USER }} --password-stdin
  
->>>>>>> 9f48c681
       - name: Build and push OpenTelemetry Collector
         run: |
           ./build-otel-multiarch.sh -m manifest-contrib-133.yaml --push -r cgx.jfrog.io/coralogix-docker-images -t 0.133.0
